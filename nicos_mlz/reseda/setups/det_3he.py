--- conflicted
+++ resolved
@@ -52,11 +52,7 @@
         coder = 'det_rot_enc',
         fmtstr = '%.3f',
         precision = 0.1,
-<<<<<<< HEAD
-        unit = '\xb0',
-=======
         unit = 'deg',
->>>>>>> d39814d0
     ),
     det_x = device('nicos.devices.tango.Motor',
         description = 'Detector x translation (motor)',
